--- conflicted
+++ resolved
@@ -72,14 +72,10 @@
 
 More restructuring code and implementing better rust development practices.  The sound player is now behind a trait, which should make it easier to change if necessary.  The old "state" has been rechristened "zmachine" and decomposed into separate files for runtime state, screen i/o, and sound.  Files for instruction, object, and text were pulled out of the zmachine module to keep internals private.
 
-<<<<<<< HEAD
 ## New!
 * Added code to read AIFF chunks from a blorb file and use `libsndfile` to convert them to FLAC, which `rodio` will play.  No need to pick a blorb apart, convert AIFF to OGGV, and rebuild!  However, there's a "click" at the end of the converted sound that's very noticable at higher volumes, especially when sounds repeat.  Need to investigate.
 
 ## Fixed
-=======
-### Fixed
->>>>>>> fa6856e0
 * `PRINT_TABLE` no longer prints padding that overwrites other text inappropriately, which was very evident in Beyond Zork
 * Stream 3 converts \n (0x0d) to \r (0x0a), per spec.  This was responsible for issues with the layout in Beyond Zork.
 
