# mxyzptlk
![example branch parameter](https://github.com/zirujauak/mxyzptlk/actions/workflows/cargo-checkmate.yaml/badge.svg?branch=main)

An Infocom(tm) ZMachine virtual machine implemented in Rust.

All source code is Copyright (c) 2023 by Evan Day.  All rights reserved.

This program and source code are licensed under the GNU General Public License V3 (GPLv3). See `LICENSE.md` for the full text of the license.  Full source code is available [here](https://github.com/zirujauak/mxyzptlk).

This software is free to use and provided without any warranty or assurance of correctness or promise of support.  However, please feel free send any bug reports, feedback, or requests for features [here](https://github.com/zirujauak/mxyzptlk/issues).

This interpreter follows the [1.0 Standard](https://inform-fiction.org/zmachine/standards/z1point1/index.html) ZMachine specification, the [1.4 Quetzal](http://inform-fiction.org/zmachine/standards/quetzal/index.html) specification, and [2.0.4 Blorb](https://www.eblong.com/zarf/blorb/blorb.html) specification.

The current release is `1.0.0-beta.1`

## Installation
1. Download the appropriate release archive for your system.  Archives are named by platform:
    * `aarch64-apple-darwin` for ARM-based (M1, M2) Macs
    * `x86_64-apple-darwin` for Intel-based Macs
    * `x86_64-pc-windows-msvc` for 64-bit X86 Windows
    * ... More platforms to be added later
2. Decompress the tar/gzip archive using your favorite decompression tool:
    * Mac/Linux: `tar -xzvf mxyzptlk-{platform}-1.0-beta.1.tar.gz`
    * Windows: as above with a unix shell (gitbash, etc), or use a program like (7Zip)[https://www.7-zip.org/]

        Each archive contains 4 binaries named `mxyzptlk-{features}` as described below.
3. Choose the terminal and sound configuration binary and copy it to a local `bin/` directory (`/usr/local/bin` on most Linux and Mac installations) for ease of use.  

    There are several binaries available for each platform:
    * `-pancurses` - using the `pancurses` crate directly
    * `-easycurses` - using the `easycurses` wrapper for pancurses
    * `-{terminal}-libsndfile` - the above plus `libsndfile` to convert AIFF sound resources

    So, for example, `mxyzptlk-pancurses-libsndfile[.exe]` is a build requires `libsndfile`, while `mxyzptlk-easycurses[.exe]` is a build using `easycurses` that does not depend on `libsndfile` (and is, therefore, unable to use AIFF sound resources).

    **NOTE**: The `easycurses` builds are an artifact of early development efforts and will be removed before the final `1.0.0` release.

4. Optionally, copy the `log4rs.yml` and `config.yml` files to a `.mxyzptlk/` directory in your "home" directory.  The default configuration does not enable logging, so unless you want to change the default color scheme (white on black) or generate logs, neither file is required.

### `libsndfile`

The generally available Blorb files all have AIFF sound resources.  AIFF is an antiquated format that isn't supported by any of the Rust audio crates that I've been able to find.  To get around this limitation, `libsndfile` is used to convert the AIFF sounds to another format (FLAC or Ogg/Vorbis) that can be played.  To get around the `libsndfile` dependency, one can extract the AIFF resources from the Blorb IFF file, convert them to Ogg/Vorbis, then rebuild the Blorb file, which is probably more work than it's worth.

For the `-libsndfile` binaries, `libsndfile` must be available, obviously.
* **Linux**: many distros already include `libsndfile` in base installs, but if not you can use the package manager to install it.  Specific instructions vary by package manager
* **Mac**: Sample instructions provided for using Homebrew:
    1. Install the `libsndfile` formula
    ```
    brew install libsndfile
    ``` 

    2. Edit `~/.zshenv` and add the following line:  
    ```
    export LIBRARY_PATH=$LIBRARY_PATH:$(brew --prefix)/lib
    ```
* **Windows**: 
    [`sndfile.dll`](https://github.com/libsndfile/libsndfile/releases) needs to be in the `PATH` environment variable.  If you keep the DLL in the same directory where you run `mxzyptlk.exe`, then it should get loaded.  If you install the binary somewhere and add it to the `PATH`, then copying the DLL to the same location should work fine.  If the DLL can't be located, execution will terminate immediately with an error.

    It's worth pointing out that sound-enabled games will run with a non-libsndfile binary, you just may not hear any sounds play.  Sounds are a gimmick, really, and you don't miss much without them.  It was fun to code.

### Games

There are a couple of places to get game files:

* The [Interactive Fiction Archive](https://www.ifarchive.org/indexes/if-archive/) 

    The if-archive has quite a number of free games.  This interpreter is for "zcode" games only, generally those with names ending in ".z{version}".  Only versions 3, 4, 5, 7, and 8 are supported, though version 7 is somewhat rare and has not been tested.

    Download a zcode file \([Curses](https://www.ifarchive.org/if-archive/games/zcode/curses.z5), for example\) and try it out:
    ```
    mxyzptlk curses.z5
    ```

    Further, the if-archive has Blorb resource [files](https://www.ifarchive.org/indexes/if-archive/infocom/media/blorb/) with sounds for both `The Lurking Horror` and `Sherlock`.  It may be necessary to [patch](https://www.ifarchive.org/indexes/if-archive/infocom/patches/) your zcode file to take advantage of these resources.

    **NOTE**: The windows binary may segfault on exit.  I'm still investigating why this is, but it doesn't seem to hurt anything.

* The [Masterpieces Of Infocom](https://en.wikipedia.org/wiki/Classic_Text_Adventure_Masterpieces_of_Infocom) CD-ROM

    Published by Activision back in 1996, this release contains zcode files for every* Infocom interactive fiction game published.  If you can procure a copy, the `.DAT` files on this CD are the zcode files.

    *\* Excepting `The Hitchhiker's Guide To The Galaxy` and `James Clavell's Shogun`, which are absent due to expired licensing agreements.  `Shogun` is a V6 game and is not supported, but `THHGTTG` is a classic and is sorely missed.*

#### **A Note About Blorb Resource Files**
Certain revisions of `The Lurking Horror` and `Sherlock` support sound effects.  In order to use them, a Blorb file with the sound resources needs to be located in the same directory as the game file, with same filename and a `.blorb` or `.blb` extension in order for `mxyzptlk` to locate it. In other words, when playing `the-lurking-horror.z3`, the Blorb file should be named `the-lurking-horror.blorb` or `the-lurking-horror.blb`.

#### **A Note About Files (Saves And Transcripts)**
When saving or restoring game state, `mxyzptlk` will prompt for a filename.  When saving, the default name is `{zcode-file-minus-extension}-##.ifzs`, where `##` starts at "01" and will count upwards to the first filename not found on in the current working directory.  When restoring, the prompt defaults to the last (numerically) file found on disk.  Attempting to save to an invalid location or restore an invalid file will display an error message to the screen, but shouldn't cause the game to crash or exit. 

Transcripting (recording the game session via the `script` and `unscript` command in most games) uses the same naming as save except with a `.txt` extension.  A prompt for a filename is only shown once* during program execution and all transcripted text will be placed in the same file.

Any errors creating, opening, reading, or writing to files are reported by the interpreter and shouldn't halt game execution.  

*\*If creation of the transcript file fails, the game code may print the transcript heading, but transcripting will _not_ be enabled and not text is written to disk.  Attempting to start scripting a second time _will_ prompt for a filename again*

### Configuration

As referenced in the installation instructions, the `config.yml` as shipped contains the default configuration.  If you're happy with the default color screen (white foreground on black background) and no logging, then you don't need this file.  However, if you wish to change the default color scheme, terminal library, or enable logging, you'll need to ensure a copy of this file is either present in the same directory you'll execute `mxyzptlk` from or the `.mxyzptlk/` directory in "home" directory (which varies by platform).

### Logs

When logging is enabled, execution will dump quite a bit of output to various `.log` files in the current working directory.  Logging is disabled by default, but can be enabled via the `config.yml` file (see above) and further refined by changing the various `level` values used for different log files.  


## Building from source

### Required libraries
The following external system libraries are optional:
* libsndfile

    The `sndfile` feature controls whether `libsndfile` is used to convert AIFF sounds to another format.
    
    See the [Installation](#Installation) section above for instructions on installing the library.

### Building
```
cargo build
```
add the `--release` flag if you don't plan to debug anything:
```
cargo build --release
```

The `pancurses` feature is enabled by default.  This will yield a binary that uses the pancurses terminal library and can play FLAC or Ogg/Vorbis sound resources.

* `easycurses` - this will replace the pancurses dependency with the easycures-rs wrapper around pancurses.

    **NOTE**: The `easycurses` feature is an artifact of early development efforts and will be removed before the final `1.0.0` release.
    
* `sndfile` - include `libsndfile` for automatic AIFF sound resource conversion.

For example, for a build using the `easycurses` terminal library without a dependency on `libsndfile`:
```
cargo build --release --no-default-features --features easycurses
```

### Testing

Unit tests are currently a work in progress.  To run the tests:

```
cargo test
```

The `zcode` directory contains several freely available test files.  I did not author these files and provide no guarantee of correctness.  I do wish to thank the authors, however, because these tests were invaluable in the process of tracking down and squashing several bugs resulting from my misinterpretations of the ZMachine standard.

* [TerpEtude](https://www.ifarchive.org/if-archive/infocom/interpreters/tools/etude.tar.Z) by Andrew Plotkin
    * Also available [here](https://github.com/townba/etude) with source code.  The `etude.z5` and `gntests.z5` files included are from this repo.
* [Czech](https://www.ifarchive.org/if-archive/infocom/interpreters/tools/czech_0_8.zip) by Amir Karger
* [Praxix](https://www.ifarchive.org/if-archive/infocom/interpreters/tools/praxix.zip) by Zarf & Dannii
* [Strict](https://www.ifarchive.org/if-archive/infocom/interpreters/tools/strictz.z5) by Torbjorn Andersson

These files have been included in this repo without express permission and will be removed upon request by the author.

To run a test from the repo root:
```
$ cargo run -- zcode/etude.z5
```

Some are interactive, like TerpEtude, while others just run a sequence of tests and output results.

## Security Advisories

\*sigh\* Full disclosure ... there are security advisories on a couple of dependencies that are rather old and probably won't get fixed upstream.  I can probably patch these locally for release packages in the future, but the actual risk is, IMHO, neglible.

* [`RUSTSEC-2019-0005`](https://rustsec.org/advisories/RUSTSEC-2019-0005) for `pancurses`, related to the `mvprintw` and `printw` functions in `ncurses`, which are not used.
<<<<<<< HEAD
* ['RUSTSEC-2019-0006'](https://rustsec.org/advisories/RUSTSEC-2019-0006) for `ncurses`, related to the above
=======
* [`RUSTSEC-2019-0006`](https://rustsec.org/advisories/RUSTSEC-2019-0006) for `ncurses`, related to the above
>>>>>>> 3eb723db
* [`RUSTSEC-2020-0071`](https://rustsec.org/advisories/RUSTSEC-2020-0071) for `time` via `chrono` via `log4rs`<|MERGE_RESOLUTION|>--- conflicted
+++ resolved
@@ -164,9 +164,5 @@
 \*sigh\* Full disclosure ... there are security advisories on a couple of dependencies that are rather old and probably won't get fixed upstream.  I can probably patch these locally for release packages in the future, but the actual risk is, IMHO, neglible.
 
 * [`RUSTSEC-2019-0005`](https://rustsec.org/advisories/RUSTSEC-2019-0005) for `pancurses`, related to the `mvprintw` and `printw` functions in `ncurses`, which are not used.
-<<<<<<< HEAD
-* ['RUSTSEC-2019-0006'](https://rustsec.org/advisories/RUSTSEC-2019-0006) for `ncurses`, related to the above
-=======
 * [`RUSTSEC-2019-0006`](https://rustsec.org/advisories/RUSTSEC-2019-0006) for `ncurses`, related to the above
->>>>>>> 3eb723db
 * [`RUSTSEC-2020-0071`](https://rustsec.org/advisories/RUSTSEC-2020-0071) for `time` via `chrono` via `log4rs`